--- conflicted
+++ resolved
@@ -1,8 +1,4 @@
-<<<<<<< HEAD
 from typing import Any, Optional, TypeVar, Callable, List, Tuple
-=======
-from typing import Any, TypeVar, Callable, List, Tuple
->>>>>>> 95b08942
 import os
 from random import Random, randint
 import uuid
@@ -126,16 +122,12 @@
         return fake_ballot
 
     def generate_fake_plaintext_ballots_for_election(
-<<<<<<< HEAD
         self,
         internal_manifest: InternalManifest,
         number_of_ballots: int,
         ballot_style_id: Optional[str] = None,
         allow_null_votes: bool = False,
         allow_under_votes: bool = True,
-=======
-        self, internal_manifest: InternalManifest, number_of_ballots: int
->>>>>>> 95b08942
     ) -> List[PlaintextBallot]:
         ballots: List[PlaintextBallot] = []
         for _i in range(number_of_ballots):
